package gateway

import (
	"net/http"
	"strconv"
	"strings"
	"time"

	cache "github.com/pmylund/go-cache"

	"github.com/TykTechnologies/tyk/rpc"

	"github.com/TykTechnologies/tyk/apidef"
	"github.com/TykTechnologies/tyk/storage"
	"github.com/go-redis/redis/v8"

	"github.com/sirupsen/logrus"
)

var (
	dispatcherFuncs = map[string]interface{}{
		"Login": func(clientAddr, userKey string) bool {
			return false
		},
		"LoginWithGroup": func(clientAddr string, groupData *apidef.GroupLoginRequest) bool {
			return false
		},
		"GetKey": func(keyName string) (string, error) {
			return "", nil
		},
		"SetKey": func(ibd *apidef.InboundData) error {
			return nil
		},
		"GetExp": func(keyName string) (int64, error) {
			return 0, nil
		},
		"GetKeys": func(keyName string) ([]string, error) {
			return nil, nil
		},
		"DeleteKey": func(keyName string) (bool, error) {
			return true, nil
		},
		"DeleteRawKey": func(keyName string) (bool, error) {
			return true, nil
		},
		"GetKeysAndValues": func(searchString string) (*apidef.KeysValuesPair, error) {
			return nil, nil
		},
		"GetKeysAndValuesWithFilter": func(searchString string) (*apidef.KeysValuesPair, error) {
			return nil, nil
		},
		"DeleteKeys": func(keys []string) (bool, error) {
			return true, nil
		},
		"Decrement": func(keyName string) error {
			return nil
		},
		"IncrememntWithExpire": func(ibd *apidef.InboundData) (int64, error) {
			return 0, nil
		},
		"AppendToSet": func(ibd *apidef.InboundData) error {
			return nil
		},
		"SetRollingWindow": func(ibd *apidef.InboundData) (int, error) {
			return 0, nil
		},
		"GetApiDefinitions": func(dr *apidef.DefRequest) (string, error) {
			return "", nil
		},
		"GetPolicies": func(orgId string) (string, error) {
			return "", nil
		},
		"PurgeAnalyticsData": func(data string) error {
			return nil
		},
		"CheckReload": func(clientAddr, orgId string) (bool, error) {
			return false, nil
		},
		"GetKeySpaceUpdate": func(clientAddr, orgId string) ([]string, error) {
			return nil, nil
		},
		"GetGroupKeySpaceUpdate": func(clientAddr string, groupData *apidef.GroupKeySpaceRequest) ([]string, error) {
			return nil, nil
		},
		"Ping": func() bool {
			return false
		},
	}
)

const (
	ResetQuota              string = "resetQuota"
	HashedKey               string = "hashed"
	CertificateRemoved      string = "CertificateRemoved"
	CertificateAdded        string = "CertificateAdded"
	OAuthRevokeToken        string = "oAuthRevokeToken"
	OAuthRevokeAccessToken  string = "oAuthRevokeAccessToken"
	OAuthRevokeRefreshToken string = "oAuthRevokeRefreshToken"
	OAuthRevokeAllTokens    string = "revoke_all_tokens"
	OauthClientAdded        string = "OauthClientAdded"
	OauthClientRemoved      string = "OauthClientRemoved"
	OauthClientUpdated      string = "OauthClientUpdated"
)

// RPCStorageHandler is a storage manager that uses the redis database.
type RPCStorageHandler struct {
	KeyPrefix        string
	HashKeys         bool
	SuppressRegister bool
	DoReload         func()
	Gw               *Gateway `json:"-"`
}

// Connect will establish a connection to the RPC
func (r *RPCStorageHandler) Connect() bool {
	slaveOptions := r.Gw.GetConfig().SlaveOptions
	rpcConfig := rpc.Config{
		UseSSL:                slaveOptions.UseSSL,
		SSLInsecureSkipVerify: slaveOptions.SSLInsecureSkipVerify,
		SSLMinVersion:         r.Gw.GetConfig().HttpServerOptions.MinVersion,
		SSLMaxVersion:         r.Gw.GetConfig().HttpServerOptions.MaxVersion,
		ConnectionString:      slaveOptions.ConnectionString,
		RPCKey:                slaveOptions.RPCKey,
		APIKey:                slaveOptions.APIKey,
		GroupID:               slaveOptions.GroupID,
		CallTimeout:           slaveOptions.CallTimeout,
		PingTimeout:           slaveOptions.PingTimeout,
		RPCPoolSize:           slaveOptions.RPCPoolSize,
	}

	return rpc.Connect(
		rpcConfig,
		r.SuppressRegister,
		dispatcherFuncs,
		func(userKey string, groupID string) interface{} {
			return apidef.GroupLoginRequest{
				UserKey: userKey,
				GroupID: groupID,
			}
		},
		func() {
			r.Gw.reloadURLStructure(nil)
		},
		r.DoReload,
	)
}

func (r *RPCStorageHandler) hashKey(in string) string {
	if !r.HashKeys {
		// Not hashing? Return the raw key
		return in
	}
	return storage.HashStr(in)
}

func (r *RPCStorageHandler) fixKey(keyName string) string {
	setKeyName := r.KeyPrefix + r.hashKey(keyName)

	log.Debug("Input key was: ", setKeyName)

	return setKeyName
}

func (r *RPCStorageHandler) cleanKey(keyName string) string {
	setKeyName := strings.Replace(keyName, r.KeyPrefix, "", 1)
	return setKeyName
}

// GetKey will retrieve a key from the database
func (r *RPCStorageHandler) GetKey(keyName string) (string, error) {
	start := time.Now() // get current time
	//	log.Debug("[STORE] Getting WAS: ", keyName)
	//  log.Debug("[STORE] Getting: ", r.fixKey(keyName))
	value, err := r.GetRawKey(r.fixKey(keyName))

	elapsed := time.Since(start)
	log.Debug("GetKey took ", elapsed)

	return value, err
}

func (r *RPCStorageHandler) GetRawKey(keyName string) (string, error) {
	// Check the cache first

	if r.Gw.GetConfig().SlaveOptions.EnableRPCCache {
		log.Debug("Using cache for: ", keyName)

		cacheStore := r.Gw.RPCGlobalCache
		if strings.Contains(keyName, "cert-") {
			cacheStore = r.Gw.RPCCertCache
		}

		cachedVal, found := cacheStore.Get(keyName)
		log.Debug("--> Found? ", found)
		if found {
			return cachedVal.(string), nil
		}
	}

	value, err := rpc.FuncClientSingleton("GetKey", keyName)
	if err != nil {
		rpc.EmitErrorEventKv(
			rpc.FuncClientSingletonCall,
			"GetKey",
			err,
			map[string]string{
				"keyName": keyName,
			},
		)
		if r.IsRetriableError(err) {
			if rpc.Login() {
				return r.GetRawKey(keyName)
			}
		}
		log.Debug("Error trying to get value:", err)
		return "", storage.ErrKeyNotFound
	}
	if r.Gw.GetConfig().SlaveOptions.EnableRPCCache {
		// Cache key
		cacheStore := r.Gw.RPCGlobalCache
		if strings.Contains(keyName, "cert-") {
			cacheStore = r.Gw.RPCCertCache
		}
		cacheStore.Set(keyName, value, cache.DefaultExpiration)
	}
	//return hash key without prefix so it doesnt get double prefixed in redis
	return value.(string), nil
}

func (r *RPCStorageHandler) GetMultiKey(keyNames []string) ([]string, error) {
	var err error
	var value string

	for _, key := range keyNames {
		value, err = r.GetKey(key)
		if err == nil {
			return []string{value}, nil
		}
	}

	return nil, err
}

func (r *RPCStorageHandler) GetExp(keyName string) (int64, error) {
	log.Debug("GetExp called")
	value, err := rpc.FuncClientSingleton("GetExp", r.fixKey(keyName))
	if err != nil {
		rpc.EmitErrorEventKv(
			rpc.FuncClientSingletonCall,
			"GetExp",
			err,
			map[string]string{
				"keyName":      keyName,
				"fixedKeyName": r.fixKey(keyName),
			},
		)
		if r.IsRetriableError(err) {
			if rpc.Login() {
				return r.GetExp(keyName)
			}
		}
		log.Error("Error trying to get TTL: ", err)
		return 0, storage.ErrKeyNotFound
	}
	return value.(int64), nil
}

func (r *RPCStorageHandler) SetExp(keyName string, timeout int64) error {
	log.Error("RPCStorageHandler.SetExp - Not Implemented")
	return nil
}

// SetKey will create (or update) a key value in the store
func (r *RPCStorageHandler) SetKey(keyName, session string, timeout int64) error {
	start := time.Now() // get current time
	ibd := apidef.InboundData{
		KeyName:      r.fixKey(keyName),
		SessionState: session,
		Timeout:      timeout,
	}

	_, err := rpc.FuncClientSingleton("SetKey", ibd)
	if err != nil {
		rpc.EmitErrorEventKv(
			rpc.FuncClientSingletonCall,
			"SetKey",
			err,
			map[string]string{
				"keyName":      keyName,
				"fixedKeyName": ibd.KeyName,
			},
		)

		if r.IsRetriableError(err) {
			if rpc.Login() {
				return r.SetKey(keyName, session, timeout)
			}
		}

		log.Debug("Error trying to set value:", err)
		return err
	}

	elapsed := time.Since(start)
	log.Debug("SetKey took ", elapsed)
	return nil

}

func (r *RPCStorageHandler) SetRawKey(keyName, session string, timeout int64) error {
	return nil
}

// Decrement will decrement a key in redis
func (r *RPCStorageHandler) Decrement(keyName string) {
	log.Warning("Decrement called")
	_, err := rpc.FuncClientSingleton("Decrement", keyName)
	if err != nil {
		rpc.EmitErrorEventKv(
			rpc.FuncClientSingletonCall,
			"Decrement",
			err,
			map[string]string{
				"keyName": keyName,
			},
		)
	}
	if r.IsRetriableError(err) {
		if rpc.Login() {
			r.Decrement(keyName)
			return
		}
	}
}

// IncrementWithExpire will increment a key in redis
func (r *RPCStorageHandler) IncrememntWithExpire(keyName string, expire int64) int64 {

	ibd := apidef.InboundData{
		KeyName: keyName,
		Expire:  expire,
	}

	val, err := rpc.FuncClientSingleton("IncrememntWithExpire", ibd)
	if err != nil {
		rpc.EmitErrorEventKv(
			rpc.FuncClientSingletonCall,
			"IncrememntWithExpire",
			err,
			map[string]string{
				"keyName": keyName,
			},
		)
	}
	if r.IsRetriableError(err) {
		if rpc.Login() {
			return r.IncrememntWithExpire(keyName, expire)
		}
	}

	if val == nil {
		log.Warning("RPC increment returned nil value, returning 0")
		return 0
	}

	return val.(int64)

}

// GetKeys will return all keys according to the filter (filter is a prefix - e.g. tyk.keys.*)
func (r *RPCStorageHandler) GetKeys(filter string) []string {
	log.Error("RPCStorageHandler.GetKeys - Not Implemented")
	return nil
}

// GetKeysAndValuesWithFilter will return all keys and their values with a filter
func (r *RPCStorageHandler) GetKeysAndValuesWithFilter(filter string) map[string]string {

	searchStr := r.KeyPrefix + r.hashKey(filter) + "*"
	log.Debug("[STORE] Getting list by: ", searchStr)

	kvPair, err := rpc.FuncClientSingleton("GetKeysAndValuesWithFilter", searchStr)
	if err != nil {
		rpc.EmitErrorEventKv(
			rpc.FuncClientSingletonCall,
			"GetKeysAndValuesWithFilter",
			err,
			map[string]string{
				"searchStr": searchStr,
			},
		)

		if r.IsRetriableError(err) {
			if rpc.Login() {
				return r.GetKeysAndValuesWithFilter(filter)
			}
		}

		return nil
	}

	returnValues := make(map[string]string)

	for i, v := range kvPair.(*apidef.KeysValuesPair).Keys {
		returnValues[r.cleanKey(v)] = kvPair.(*apidef.KeysValuesPair).Values[i]
	}

	return returnValues
}

// GetKeysAndValues will return all keys and their values - not to be used lightly
func (r *RPCStorageHandler) GetKeysAndValues() map[string]string {

	searchStr := r.KeyPrefix + "*"

	kvPair, err := rpc.FuncClientSingleton("GetKeysAndValues", searchStr)
	if err != nil {
		rpc.EmitErrorEvent(rpc.FuncClientSingletonCall, "GetKeysAndValues", err)

		if r.IsRetriableError(err) {
			if rpc.Login() {
				return r.GetKeysAndValues()
			}
		}

		return nil
	}

	returnValues := make(map[string]string)
	for i, v := range kvPair.(*apidef.KeysValuesPair).Keys {
		returnValues[r.cleanKey(v)] = kvPair.(*apidef.KeysValuesPair).Values[i]
	}

	return returnValues

}

// DeleteKey will remove a key from the database
func (r *RPCStorageHandler) DeleteKey(keyName string) bool {

	log.Debug("DEL Key was: ", keyName)
	log.Debug("DEL Key became: ", r.fixKey(keyName))
	ok, err := rpc.FuncClientSingleton("DeleteKey", r.fixKey(keyName))
	if err != nil {
		rpc.EmitErrorEventKv(
			rpc.FuncClientSingletonCall,
			"DeleteKey",
			err,
			map[string]string{
				"keyName":      keyName,
				"fixedKeyName": r.fixKey(keyName),
			},
		)

		if r.IsRetriableError(err) {
			if rpc.Login() {
				return r.DeleteKey(keyName)
			}
		}
	}

	return ok == true
}

func (r *RPCStorageHandler) DeleteAllKeys() bool {
	log.Warning("Not implementated")
	return false
}

// DeleteKey will remove a key from the database without prefixing, assumes user knows what they are doing
func (r *RPCStorageHandler) DeleteRawKey(keyName string) bool {
	ok, err := rpc.FuncClientSingleton("DeleteRawKey", keyName)
	if err != nil {
		rpc.EmitErrorEventKv(
			rpc.FuncClientSingletonCall,
			"DeleteRawKey",
			err,
			map[string]string{
				"keyName": keyName,
			},
		)

		if r.IsRetriableError(err) {
			if rpc.Login() {
				return r.DeleteRawKey(keyName)
			}
		}
	}

	return ok == true
}

// DeleteKeys will remove a group of keys in bulk
func (r *RPCStorageHandler) DeleteKeys(keys []string) bool {
	if len(keys) > 0 {
		asInterface := make([]string, len(keys))
		for i, v := range keys {
			asInterface[i] = r.fixKey(v)
		}

		log.Debug("Deleting: ", asInterface)
		ok, err := rpc.FuncClientSingleton("DeleteKeys", asInterface)
		if err != nil {
			rpc.EmitErrorEventKv(
				rpc.FuncClientSingletonCall,
				"DeleteKeys",
				err,
				map[string]string{
					"keys":        strings.Join(keys, ","),
					"asInterface": strings.Join(asInterface, ","),
				},
			)

			if r.IsRetriableError(err) {
				if rpc.Login() {
					return r.DeleteKeys(keys)
				}
			}
		}

		return ok == true
	}
	log.Debug("RPCStorageHandler called DEL - Nothing to delete")
	return true
}

// StartPubSubHandler will listen for a signal and run the callback with the message
func (r *RPCStorageHandler) StartPubSubHandler(channel string, callback func(*redis.Message)) error {
	log.Warning("RPCStorageHandler.StartPubSubHandler - NO PUBSUB DEFINED")
	return nil
}

func (r *RPCStorageHandler) Publish(channel, message string) error {
	log.Warning("RPCStorageHandler.Publish - NO PUBSUB DEFINED")
	return nil
}

func (r *RPCStorageHandler) GetAndDeleteSet(keyName string) []interface{} {
	log.Error("RPCStorageHandler.GetAndDeleteSet - Not implemented, please disable your purger")
	return nil
}

func (r *RPCStorageHandler) AppendToSet(keyName, value string) {
	ibd := apidef.InboundData{
		KeyName: keyName,
		Value:   value,
	}

	_, err := rpc.FuncClientSingleton("AppendToSet", ibd)
	if err != nil {
		rpc.EmitErrorEventKv(
			rpc.FuncClientSingletonCall,
			"AppendToSet",
			err,
			map[string]string{
				"keyName": keyName,
			},
		)
	}
	if r.IsRetriableError(err) {
		if rpc.Login() {
			r.AppendToSet(keyName, value)
		}
	}
}

// SetScrollingWindow is used in the rate limiter to handle rate limits fairly.
func (r *RPCStorageHandler) SetRollingWindow(keyName string, per int64, val string, pipeline bool) (int, []interface{}) {
	start := time.Now() // get current time
	ibd := apidef.InboundData{
		KeyName: keyName,
		Per:     per,
		Expire:  -1,
	}

	intVal, err := rpc.FuncClientSingleton("SetRollingWindow", ibd)
	if err != nil {
		rpc.EmitErrorEventKv(
			rpc.FuncClientSingletonCall,
			"SetRollingWindow",
			err,
			map[string]string{
				"keyName": keyName,
				"per":     strconv.Itoa(int(per)),
			},
		)

		if r.IsRetriableError(err) {
			if rpc.Login() {
				return r.SetRollingWindow(keyName, per, val, false)
			}
		}
	}

	elapsed := time.Since(start)
	log.Debug("SetRollingWindow took ", elapsed)

	if intVal == nil {
		log.Warning("RPC Handler: SetRollingWindow() returned nil, returning 0")
		return 0, nil
	}

	return intVal.(int), nil

}

func (r *RPCStorageHandler) GetRollingWindow(keyName string, per int64, pipeline bool) (int, []interface{}) {
	log.Warning("Not Implemented!")
	return 0, nil
}

func (r RPCStorageHandler) GetSet(keyName string) (map[string]string, error) {
	log.Error("RPCStorageHandler.GetSet - Not implemented")
	return nil, nil
}

func (r RPCStorageHandler) AddToSet(keyName, value string) {
	log.Error("RPCStorageHandler.AddToSet - Not implemented")
}

func (r RPCStorageHandler) RemoveFromSet(keyName, value string) {
	log.Error("RPCStorageHandler.RemoveFromSet - Not implemented")
}

func (r RPCStorageHandler) IsRetriableError(err error) bool {
	if err != nil {
		return err.Error() == "Access Denied"
	}
	return false
}

// GetAPIDefinitions will pull API definitions from the RPC server
func (r *RPCStorageHandler) GetApiDefinitions(orgId string, tags []string) string {
	dr := apidef.DefRequest{
		OrgId:   orgId,
		Tags:    tags,
		LoadOAS: true,
	}

	defString, err := rpc.FuncClientSingleton("GetApiDefinitions", dr)
	if err != nil {
		rpc.EmitErrorEventKv(
			rpc.FuncClientSingletonCall,
			"GetApiDefinitions",
			err,
			map[string]string{
				"orgId": orgId,
				"tags":  strings.Join(tags, ","),
			},
		)

		if r.IsRetriableError(err) {
			if rpc.Login() {
				return r.GetApiDefinitions(orgId, tags)
			}
		}

		return ""
	}
	log.Debug("API Definitions retrieved")

	if defString == nil {
		log.Warning("RPC Handler: GetApiDefinitions() returned nil, returning empty string")
		return ""
	}
	return defString.(string)
}

// GetPolicies will pull Policies from the RPC server
func (r *RPCStorageHandler) GetPolicies(orgId string) string {
	defString, err := rpc.FuncClientSingleton("GetPolicies", orgId)
	if err != nil {
		rpc.EmitErrorEventKv(
			rpc.FuncClientSingletonCall,
			"GetPolicies",
			err,
			map[string]string{
				"orgId": orgId,
			},
		)

		if r.IsRetriableError(err) {
			if rpc.Login() {
				return r.GetPolicies(orgId)
			}
		}

		return ""
	}

	if defString != nil {
		return defString.(string)
	}
	return ""
}

// CheckForReload will start a long poll
func (r *RPCStorageHandler) CheckForReload(orgId string) bool {
	select {
	case <-r.Gw.ctx.Done():
		return false
	default:
	}

	log.Debug("[RPC STORE] Check Reload called...")
	reload, err := rpc.FuncClientSingleton("CheckReload", orgId)
	if err != nil {
		rpc.EmitErrorEventKv(
			rpc.FuncClientSingletonCall,
			"CheckReload",
			err,
			map[string]string{
				"orgId": orgId,
			},
		)
		if r.IsRetriableError(err) {
			log.Warning("[RPC STORE] CheckReload: Not logged in")
			if rpc.Login() {
				r.CheckForReload(orgId)
			}
		} else if !strings.Contains(err.Error(), "Cannot obtain response during") {
			log.Warning("[RPC STORE] RPC Reload Checker encountered unexpected error: ", err)
		}

		time.Sleep(1 * time.Second)
	} else if reload == true {
		// Do the reload!
		log.Warning("[RPC STORE] Received Reload instruction!")
		go func() {
			r.Gw.MainNotifier.Notify(Notification{Command: NoticeGroupReload, Gw: r.Gw})
		}()
	}
	return true
}

func (r *RPCStorageHandler) StartRPCLoopCheck(orgId string) {
	if r.Gw.GetConfig().SlaveOptions.DisableKeySpaceSync {
		return
	}

	log.Info("[RPC] Starting keyspace poller")

	for {
		seconds := r.Gw.GetConfig().SlaveOptions.KeySpaceSyncInterval
		r.CheckForKeyspaceChanges(orgId)
		time.Sleep(time.Duration(seconds) * time.Second)
	}
}

func (r *RPCStorageHandler) StartRPCKeepaliveWatcher() {
	log.WithFields(logrus.Fields{
		"prefix": "RPC Conn Mgr",
	}).Info("[RPC Conn Mgr] Starting keepalive watcher...")
	for {

		select {
		case <-r.Gw.ctx.Done():
			return
		default:
		}

		if err := r.SetKey("0000", "0000", 10); err != nil {
			log.WithError(err).WithFields(logrus.Fields{
				"prefix": "RPC Conn Mgr",
			}).Warning("Can't connect to RPC layer")

			if r.IsRetriableError(err) {
				if rpc.Login() {
					continue
				}
			}

			if strings.Contains(err.Error(), "Cannot obtain response during timeout") {
				continue
			}
		}

		time.Sleep(10 * time.Second)
	}
}

// CheckForKeyspaceChanges will poll for keysace changes
func (r *RPCStorageHandler) CheckForKeyspaceChanges(orgId string) {
	log.Debug("Checking for keyspace changes...")

	var keys interface{}
	var err error
	var funcName string
	var req interface{}

	reqData := map[string]string{}
	if groupID := r.Gw.GetConfig().SlaveOptions.GroupID; groupID == "" {
		funcName = "GetKeySpaceUpdate"
		req = orgId
		reqData["orgId"] = orgId
	} else {
		funcName = "GetGroupKeySpaceUpdate"
		req = apidef.GroupKeySpaceRequest{
			OrgID:   orgId,
			GroupID: groupID,
		}
		reqData["orgId"] = orgId
		reqData["GroupID"] = groupID
	}

	keys, err = rpc.FuncClientSingleton(funcName, req)
	if err != nil {
		rpc.EmitErrorEventKv(
			rpc.FuncClientSingletonCall,
			funcName,
			err,
			reqData,
		)
		if r.IsRetriableError(err) {
			if rpc.Login() {
				r.CheckForKeyspaceChanges(orgId)
			}
		}
		log.Warning("Keyspace warning: ", err)
		return
	}

	if keys == nil {
		log.Info("Keys returned nil object, skipping check")
		return
	}

	if len(keys.([]string)) > 0 {
		log.Info("Keyspace changes detected, updating local cache")
		go r.ProcessKeySpaceChanges(keys.([]string), orgId)
	}
}

func (gw *Gateway) getSessionAndCreate(keyName string, r *RPCStorageHandler, isHashed bool, orgId string) {

	key := keyName
	// avoid double hashing
	if !isHashed {
		key = storage.HashKey(keyName, gw.GetConfig().HashKeys)
	}

	sessionString, err := r.GetRawKey("apikey-" + key)
	if err != nil {
		log.Error("Key not found in master - skipping")
	} else {
		gw.handleAddKey(key, sessionString, orgId)
	}
}

// ProcessKeySpaceChanges receives an array of keys to be processed, those keys are considered changes in the keyspace in the
// management layer, they could be: regular keys (hashed, unhashed), revoke oauth client, revoke single oauth token,
// certificates (added, removed), oauth client (added, updated, removed)
func (r *RPCStorageHandler) ProcessKeySpaceChanges(keys []string, orgId string) {

	var df DefaultRPCResourceClassifier
	keysToReset, TokensToBeRevoked, ClientsToBeRevoked, standardKeys, CertificatesToRemove, CertificatesToAdd, OauthClients := df.classify(keys)

	keyProcessor := StandardKeysProcessor{
		synchronizerEnabled: r.Gw.GetConfig().SlaveOptions.SynchroniserEnabled,
		keysToReset:         keysToReset,
		orgId:               orgId,
		rpcStorageHandler:   r,
	}
	keyProcessor.Process(standardKeys)

	oauthClientProcessor := OauthClientsProcessor{
		gw: r.Gw,
	}
	oauthClientProcessor.Process(OauthClients)

<<<<<<< HEAD
=======
// ProcessKeySpaceChanges receives an array of keys to be processed, those keys are considered changes in the keyspace in the
// management layer, they could be: regular keys (hashed, unhashed), revoke oauth client, revoke single oauth token,
// certificates (added, removed), oauth client (added, updated, removed)
func (r *RPCStorageHandler) ProcessKeySpaceChanges(keys []string, orgId string) {
	keysToReset := map[string]bool{}
	TokensToBeRevoked := map[string]string{}
	ClientsToBeRevoked := map[string]string{}
	notRegularKeys := map[string]bool{}
	CertificatesToRemove := map[string]string{}
	CertificatesToAdd := map[string]string{}
	OauthClients := map[string]string{}

	for _, key := range keys {
		splitKeys := strings.Split(key, ":")
		if len(splitKeys) > 1 {
			action := splitKeys[len(splitKeys)-1]
			switch action {
			case ResetQuota:
				keysToReset[splitKeys[0]] = true
			case CertificateRemoved:
				CertificatesToRemove[key] = splitKeys[0]
				notRegularKeys[key] = true
			case CertificateAdded:
				CertificatesToAdd[key] = splitKeys[0]
				notRegularKeys[key] = true
			case OAuthRevokeToken, OAuthRevokeAccessToken, OAuthRevokeRefreshToken:
				TokensToBeRevoked[splitKeys[0]] = key
				notRegularKeys[key] = true
			case OAuthRevokeAllTokens:
				ClientsToBeRevoked[splitKeys[1]] = key
				notRegularKeys[key] = true
			case OauthClientAdded, OauthClientUpdated, OauthClientRemoved:
				OauthClients[splitKeys[0]] = action
				notRegularKeys[key] = true
			default:
				log.Debug("ignoring processing of action:", action)
			}
		}
	}
	r.Gw.ProcessOauthClientsOps(OauthClients)
>>>>>>> 009b52b0
	for clientId, key := range ClientsToBeRevoked {
		splitKeys := strings.Split(key, ":")
		apiId := splitKeys[0]
		clientSecret := splitKeys[2]
		storage, _, err := r.Gw.GetStorageForApi(apiId)
		if err != nil {
			continue
		}
		_, tokens, _ := RevokeAllTokens(storage, clientId, clientSecret)
		keys = append(keys, tokens...)
	}

	//single and specific tokens
	for token, key := range TokensToBeRevoked {
		//key formed as: token:apiId:tokenActionTypeHint
		//but hashed as: token#hashed:apiId:tokenActionTypeHint
		splitKeys := strings.Split(key, ":")
		apiId := splitKeys[1]
		tokenActionTypeHint := splitKeys[2]
		hashedKey := strings.Contains(token, "#hashed")
		if !hashedKey {
			storage, _, err := r.Gw.GetStorageForApi(apiId)
			if err != nil {
				continue
			}
			var tokenTypeHint string
			switch tokenActionTypeHint {
			case OAuthRevokeAccessToken:
				tokenTypeHint = "access_token"
			case OAuthRevokeRefreshToken:
				tokenTypeHint = "refresh_token"
			}
			RevokeToken(storage, token, tokenTypeHint)
		} else {
			token = strings.Split(token, "#")[0]
			r.Gw.handleDeleteHashedKey(token, orgId, apiId, false)
		}
		r.Gw.SessionCache.Delete(token)
		r.Gw.RPCGlobalCache.Delete(r.KeyPrefix + token)
	}

	// remove certs
	for _, certId := range CertificatesToRemove {
		log.Debugf("Removing certificate: %v", certId)
		r.Gw.CertificateManager.Delete(certId, orgId)
		r.Gw.RPCCertCache.Delete("cert-raw-" + certId)
	}

	for _, certId := range CertificatesToAdd {
		log.Debugf("Adding certificate: %v", certId)
		//If we are in a slave node, MDCB Storage GetRaw should get the certificate from MDCB and cache it locally
		content, err := r.Gw.CertificateManager.GetRaw(certId)
		if content == "" && err != nil {
			log.Debugf("Error getting certificate content")
		}
	}

<<<<<<< HEAD
=======
	synchronizerEnabled := r.Gw.GetConfig().SlaveOptions.SynchroniserEnabled
	for _, key := range keys {
		_, isOauthTokenKey := notRegularKeys[key]
		if !isOauthTokenKey {
			splitKeys := strings.Split(key, ":")
			_, resetQuota := keysToReset[splitKeys[0]]

			isHashed := len(splitKeys) > 1 && splitKeys[1] == "hashed"
			var status int
			if isHashed {
				log.Info("--> removing cached (hashed) key: ", splitKeys[0])
				key = splitKeys[0]
				_, status = r.Gw.handleDeleteHashedKey(key, orgId, "", resetQuota)
			} else {
				log.Info("--> removing cached key: ", key)
				// in case it's an username (basic auth) then generate the token
				if storage.TokenOrg(key) == "" {
					key = r.Gw.generateToken(orgId, key)
				}
				_, status = r.Gw.handleDeleteKey(key, orgId, "-1", resetQuota)
			}

			// if key not found locally and synchroniser disabled then we should not pull it from management layer
			if status == http.StatusNotFound && !synchronizerEnabled {
				continue
			}
			r.Gw.getSessionAndCreate(splitKeys[0], r, isHashed, orgId)
			r.Gw.SessionCache.Delete(key)
			r.Gw.RPCGlobalCache.Delete(r.KeyPrefix + key)
		}
	}

>>>>>>> 009b52b0
	// Notify rest of gateways in cluster to flush cache
	n := Notification{
		Command: KeySpaceUpdateNotification,
		Payload: strings.Join(keys, ","),
		Gw:      r.Gw,
	}
	r.Gw.MainNotifier.Notify(n)
}

func (r *RPCStorageHandler) DeleteScanMatch(pattern string) bool {
	log.Error("RPCStorageHandler.DeleteScanMatch - Not implemented")
	return false
}

func (r *RPCStorageHandler) GetKeyPrefix() string {
	log.Error("RPCStorageHandler.GetKeyPrefix - Not implemented")
	return ""
}

func (r *RPCStorageHandler) AddToSortedSet(keyName, value string, score float64) {
	r.Gw.handleGlobalAddToSortedSet(keyName, value, score)
}

func (r *RPCStorageHandler) GetSortedSetRange(keyName, scoreFrom, scoreTo string) ([]string, []float64, error) {
	return r.Gw.handleGetSortedSetRange(keyName, scoreFrom, scoreTo)
}

func (r *RPCStorageHandler) RemoveSortedSetRange(keyName, scoreFrom, scoreTo string) error {
	return r.Gw.handleRemoveSortedSetRange(keyName, scoreFrom, scoreTo)
}

func (r *RPCStorageHandler) RemoveFromList(keyName, value string) error {
	log.Error("Not implemented")
	return nil
}

func (r *RPCStorageHandler) GetListRange(keyName string, from, to int64) ([]string, error) {
	log.Error("Not implemented")
	return nil, nil
}

func (r *RPCStorageHandler) Exists(keyName string) (bool, error) {
	log.Error("Not implemented")
	return false, nil
}<|MERGE_RESOLUTION|>--- conflicted
+++ resolved
@@ -1,7 +1,6 @@
 package gateway
 
 import (
-	"net/http"
 	"strconv"
 	"strings"
 	"time"
@@ -853,7 +852,7 @@
 func (r *RPCStorageHandler) ProcessKeySpaceChanges(keys []string, orgId string) {
 
 	var df DefaultRPCResourceClassifier
-	keysToReset, TokensToBeRevoked, ClientsToBeRevoked, standardKeys, CertificatesToRemove, CertificatesToAdd, OauthClients := df.classify(keys)
+	keysToReset, TokensToBeRevoked, ClientsToBeRevoked, standardKeys, Certificates, OauthClients := df.classify(keys)
 
 	keyProcessor := StandardKeysProcessor{
 		synchronizerEnabled: r.Gw.GetConfig().SlaveOptions.SynchroniserEnabled,
@@ -868,49 +867,6 @@
 	}
 	oauthClientProcessor.Process(OauthClients)
 
-<<<<<<< HEAD
-=======
-// ProcessKeySpaceChanges receives an array of keys to be processed, those keys are considered changes in the keyspace in the
-// management layer, they could be: regular keys (hashed, unhashed), revoke oauth client, revoke single oauth token,
-// certificates (added, removed), oauth client (added, updated, removed)
-func (r *RPCStorageHandler) ProcessKeySpaceChanges(keys []string, orgId string) {
-	keysToReset := map[string]bool{}
-	TokensToBeRevoked := map[string]string{}
-	ClientsToBeRevoked := map[string]string{}
-	notRegularKeys := map[string]bool{}
-	CertificatesToRemove := map[string]string{}
-	CertificatesToAdd := map[string]string{}
-	OauthClients := map[string]string{}
-
-	for _, key := range keys {
-		splitKeys := strings.Split(key, ":")
-		if len(splitKeys) > 1 {
-			action := splitKeys[len(splitKeys)-1]
-			switch action {
-			case ResetQuota:
-				keysToReset[splitKeys[0]] = true
-			case CertificateRemoved:
-				CertificatesToRemove[key] = splitKeys[0]
-				notRegularKeys[key] = true
-			case CertificateAdded:
-				CertificatesToAdd[key] = splitKeys[0]
-				notRegularKeys[key] = true
-			case OAuthRevokeToken, OAuthRevokeAccessToken, OAuthRevokeRefreshToken:
-				TokensToBeRevoked[splitKeys[0]] = key
-				notRegularKeys[key] = true
-			case OAuthRevokeAllTokens:
-				ClientsToBeRevoked[splitKeys[1]] = key
-				notRegularKeys[key] = true
-			case OauthClientAdded, OauthClientUpdated, OauthClientRemoved:
-				OauthClients[splitKeys[0]] = action
-				notRegularKeys[key] = true
-			default:
-				log.Debug("ignoring processing of action:", action)
-			}
-		}
-	}
-	r.Gw.ProcessOauthClientsOps(OauthClients)
->>>>>>> 009b52b0
 	for clientId, key := range ClientsToBeRevoked {
 		splitKeys := strings.Split(key, ":")
 		apiId := splitKeys[0]
@@ -952,57 +908,12 @@
 		r.Gw.RPCGlobalCache.Delete(r.KeyPrefix + token)
 	}
 
-	// remove certs
-	for _, certId := range CertificatesToRemove {
-		log.Debugf("Removing certificate: %v", certId)
-		r.Gw.CertificateManager.Delete(certId, orgId)
-		r.Gw.RPCCertCache.Delete("cert-raw-" + certId)
-	}
-
-	for _, certId := range CertificatesToAdd {
-		log.Debugf("Adding certificate: %v", certId)
-		//If we are in a slave node, MDCB Storage GetRaw should get the certificate from MDCB and cache it locally
-		content, err := r.Gw.CertificateManager.GetRaw(certId)
-		if content == "" && err != nil {
-			log.Debugf("Error getting certificate content")
-		}
-	}
-
-<<<<<<< HEAD
-=======
-	synchronizerEnabled := r.Gw.GetConfig().SlaveOptions.SynchroniserEnabled
-	for _, key := range keys {
-		_, isOauthTokenKey := notRegularKeys[key]
-		if !isOauthTokenKey {
-			splitKeys := strings.Split(key, ":")
-			_, resetQuota := keysToReset[splitKeys[0]]
-
-			isHashed := len(splitKeys) > 1 && splitKeys[1] == "hashed"
-			var status int
-			if isHashed {
-				log.Info("--> removing cached (hashed) key: ", splitKeys[0])
-				key = splitKeys[0]
-				_, status = r.Gw.handleDeleteHashedKey(key, orgId, "", resetQuota)
-			} else {
-				log.Info("--> removing cached key: ", key)
-				// in case it's an username (basic auth) then generate the token
-				if storage.TokenOrg(key) == "" {
-					key = r.Gw.generateToken(orgId, key)
-				}
-				_, status = r.Gw.handleDeleteKey(key, orgId, "-1", resetQuota)
-			}
-
-			// if key not found locally and synchroniser disabled then we should not pull it from management layer
-			if status == http.StatusNotFound && !synchronizerEnabled {
-				continue
-			}
-			r.Gw.getSessionAndCreate(splitKeys[0], r, isHashed, orgId)
-			r.Gw.SessionCache.Delete(key)
-			r.Gw.RPCGlobalCache.Delete(r.KeyPrefix + key)
-		}
-	}
-
->>>>>>> 009b52b0
+	certificatesProcessor := CertificateProcessor{
+		orgId: orgId,
+		gw:    r.Gw,
+	}
+	certificatesProcessor.Process(Certificates)
+
 	// Notify rest of gateways in cluster to flush cache
 	n := Notification{
 		Command: KeySpaceUpdateNotification,
